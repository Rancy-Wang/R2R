import re
import torch
from tqdm import tqdm
from transformers import AutoTokenizer
import sglang as sgl
from sglang.srt.hf_transformers_utils import get_tokenizer
from dataclasses import dataclass, asdict
from typing import Optional, Tuple, List, Dict, Any
import pandas as pd
import os

from r2r.data.data_process import MismatchPoint
from r2r.data.generation_controller import DivergePoint, ModelController
from r2r.utils.config import MODEL_DICT

DIVERGENT_SIMPLE_SYSTEM_PROMPT = "You are a semantic comparison expert."

@dataclass
class ComparisonPoint:
    """Represents a comparison point with judgment results"""
    # Identifiers
    data_id: int
    token_id: int
    
    # Prediction data
    pred_small_token: List[int]
    pred_small_text: str
    
    # Judgment data
    small_diverge_text: str
    reference_diverge_text: str
    common_context: str
    similarity_score: int = None  # Similarity score between 1-10 or 0-1 binary
    verify_response: str = None  # Response from the model

    def print(self):
        """Print comparison information in a formatted way"""
        print(f"Common context: {self.common_context}")
        print(f"Refer diverge text: {self.reference_diverge_text}")
        print(f"Small diverge text: {self.small_diverge_text}")
        print(f"Verify response: {self.verify_response}")
        print(f"Score: {self.similarity_score}")

class VerifyModel:
    """Model for judging the similarity between two text continuations"""

<<<<<<< HEAD
    def __init__(self, device="cuda", dtype=torch.bfloat16, model_name=None, verify_mode="divergent", max_new_tokens=128, mem_fraction_static=0.5, tp_size=2, base_gpu_id=0, apply_chat_template_kwargs=None):
=======
    def __init__(
        self,
        model_name: str,
        device: str = "cuda",
        dtype: torch.dtype = torch.bfloat16,
        verify_mode: str = "divergent",
        max_new_tokens: int = 128,
        mem_fraction_static: float = 0.5,
        tp_size: int = 2,
        base_gpu_id: int = 0,
        apply_chat_template_kwargs: Optional[Dict[str, Any]] = None,
    ):
>>>>>>> afd57f7e
        self.device = device
        self.model_name = model_name
        self.verify_mode = verify_mode
        self.apply_chat_template_kwargs = apply_chat_template_kwargs or {}

        print(f"Loading verify model {self.model_name}...")
        # Using HuggingFace tokenizer directly for token-based processing
        self.tokenizer = AutoTokenizer.from_pretrained(self.model_name, trust_remote_code=True)

        # Initialize Engine with skip_tokenizer_init=True for token-based processing
        self.model = sgl.Engine(
            model_path=self.model_name, 
            dtype="bfloat16", 
            mem_fraction_static=mem_fraction_static,
            skip_tokenizer_init=True,
            tp_size=tp_size,
            base_gpu_id=base_gpu_id
        )

        self.max_new_tokens = max_new_tokens

        # Set system prompt based on verify_mode
        if verify_mode == "common_context":
            self.system_prompt = DIVERGENT_SIMPLE_SYSTEM_PROMPT
        else:
            raise ValueError(f"Invalid verify mode: {verify_mode}")

        print(f"Using {verify_mode} mode for verifying")

        # Create the system prompt message
        self.system_message = [{"role": "system", "content": self.system_prompt}]

    @staticmethod
    def get_divergent_user_message_common_context(text1: str, text2: str, text3: str) -> List[Dict[str, str]]:
        """Create chat messages for the comparison task"""
        divergent_user_prompt = f"""**Task:**  
Determine if the divergence between Sentence 1 and Sentence 2 affects the meaning, reasoning, logic, or conclusions derived from them.

**Instructions:**
- The marker `<< >>` indicates where the sentences diverge. It is **not** part of the original text.
- Assess whether this divergence changes the meaning, reasoning, logic, or conclusions, or if it introduces new information or contradictions.

**Output `1` if:**  
- The divergence causes a change in meaning, reasoning, logic, or conclusions.  
- It introduces new information, shifts focus, or contradicts prior facts.  
- The sentences follow different reasoning paths or focus on different aspects.

**Output `0` if:**  
- The divergence is superficial and does not affect meaning, reasoning, logic, or conclusions.  
- Both sentences follow the same reasoning path or lead to the same conclusion.

**Reasoning:** Provide a brief explanation of how the divergence impacts (or does not impact) meaning, reasoning, logic, or conclusions.

---

### Example 1 (Same - 0):  
Sentence 1: `"The ratio of adults to total people <<is>> now 11/25."`  
Sentence 2: `"The ratio of adults to total people <<chang>>ed from 5/12 to 11/25 after adding 50 people."`  
Output: 0  
Reasoning: The change from "is" to "changed" does not affect the overall meaning, reasoning, logic, or conclusions.

### Example 2 (Different - 1):  
Sentence 1: `"Let's solve this using <<integration>> by parts."`  
Sentence 2: `"Let's solve this using <<u->>substitution."`  
Output: 1  
Reasoning: The change in method (from integration by parts to substitution) alters the reasoning and approach to solving the problem.

---

### Now complete the task:

Common Context:  
\"\"\"  
{text1}  
\"\"\"  

Sentence 1:  
\"\"\"  
{text2}  
\"\"\"  

Sentence 2:  
\"\"\"  
{text3}  
\"\"\"  

**Answer (Output: <0 or 1>)**
**Reasoning:**"""
        return divergent_user_prompt

    def verify(self, text1: str, text2: str) -> Tuple[int, str]:
        """verify the similarity between two text continuations using token-based processing
        
        Args:
            text1: First text continuation
            text2: Second text continuation
            
        Returns:
            Tuple of (similarity_score, response)
            - similarity_score: Integer between 1 and 10 for similarity mode, 0 or 1 for divergent mode
            - response: Response from the model
        """
        # Get the appropriate user prompt based on verify_mode
        user_prompt = self.get_divergent_user_message(text1, text2)

        # Prepare full prompt with system and user message
        full_prompt = self.system_text + "\n\n" + user_prompt

        # Tokenize the full prompt for token-based generation
        input_token_ids = self.tokenizer.encode(full_prompt)

        # Use sgl.Engine for token-based generation
        sampling_params = {
            "max_new_tokens": self.max_new_tokens,
            "temperature": 0.0
        }

        try:
            # Generate the response using token IDs directly
            outputs = self.model.generate(input_ids=[input_token_ids], sampling_params=sampling_params)

            # Get generated token IDs and decode to text
            output_token_ids = outputs[0]['output_ids']
            response = self.tokenizer.decode(output_token_ids)

            # Extract score from response
            match = re.search(r'\d+', response)
            score = int(match.group()) if match else -1

            # For divergent mode, only accept 0 or 1
            if self.verify_mode == "divergent" and score not in [0, 1]:
                print(f"Warning: Unexpected score {score} in divergent mode. Setting to -1.")
                score = -1

            return score, response
        except Exception as e:
            print(f"Error in token-based generation: {e}")
            return -1, str(e)

    def verify_common_context(self, text1: str, text2: str, text3: str) -> Tuple[int, str]:
        """verify the similarity between two text continuations using token-based processing
        
        Args:
            text1: Common context
            text2: Sentence 1
            text3: Sentence 2
            
        Returns:
            Tuple of (similarity_score, response)
            - similarity_score: Integer between 1 and 10 for similarity mode, 0 or 1 for divergent mode
            - response: Response from the model
        """
        # Get the appropriate user prompt based on verify_mode
        user_prompt = self.get_divergent_user_message_common_context(text1, text2, text3)

        # Prepare full prompt with system and user message
        full_prompt = self.system_text + "\n\n" + user_prompt

        # Tokenize the full prompt for token-based generation
        input_token_ids = self.tokenizer.encode(full_prompt)

        # Use sgl.Engine for token-based generation
        sampling_params = {
            "max_new_tokens": self.max_new_tokens,
            "temperature": 0.0
        }

        try:
            # Generate the response using token IDs directly
            outputs = self.model.generate(input_ids=[input_token_ids], sampling_params=sampling_params)

            # Get generated token IDs and decode to text
            output_token_ids = outputs[0]['output_ids']
            response = self.tokenizer.decode(output_token_ids)

            # Extract score from response
            match = re.search(r'\d+', response)
            score = int(match.group()) if match else -1

            # For divergent mode, only accept 0 or 1
            if self.verify_mode == "divergent" and score not in [0, 1]:
                print(f"Warning: Unexpected score {score} in divergent mode. Setting to -1.")
                score = -1

            return score, response
        except Exception as e:
            print(f"Error in token-based generation: {e}")
            return -1, str(e)

    def compare_diverge_point(self, diverge_point: DivergePoint) -> ComparisonPoint:
        """Compare the two continuations in a DivergePoint and return a ComparisonPoint
        
        Args:
            diverge_point: DivergePoint containing the two continuations to compare
            
        Returns:
            ComparisonPoint with verify results
        """
        score, verify_response = self.verify(
            diverge_point.small_diverge_text,
            diverge_point.reference_diverge_text
        )

        return ComparisonPoint(
            data_id=diverge_point.data_id,
            token_id=diverge_point.token_id,
            pred_small_token=diverge_point.pred_small_token,
            pred_small_text=diverge_point.pred_small_text,
            small_diverge_text=diverge_point.small_diverge_text,
            reference_diverge_text=diverge_point.reference_diverge_text,
            common_context=diverge_point.common_context,
            similarity_score=score,
            verify_response=verify_response
        )

    def batch_compare_diverge_points(self, diverge_points: List[DivergePoint]) -> List[ComparisonPoint]:
        """Compare multiple diverge points in a batch using token-based processing
        
        Args:
            diverge_points: List of DivergePoints to compare
            
        Returns:
            List of ComparisonPoints with verify results
        """
        comparison_points = []

        # Prepare all prompts and tokenize them for batch processing
        input_ids_list = []
        for diverge_point in diverge_points:
            if self.verify_mode == "common_context":
                user_prompt = self.get_divergent_user_message_common_context(
                    diverge_point.common_context,
                    diverge_point.small_diverge_text,
                    diverge_point.reference_diverge_text
                )

            else:
                raise ValueError(f"Invalid verify mode: {self.verify_mode}")

            # Prepare full prompt and tokenize
            user_message = [{"role": "user", "content": user_prompt}]
            messages = self.system_message + user_message

            # Merge default kwargs with user-provided kwargs
            chat_template_kwargs = {"tokenize": False, "add_generation_prompt": True}
            chat_template_kwargs.update(self.apply_chat_template_kwargs)

            full_prompt = self.tokenizer.apply_chat_template(messages, **chat_template_kwargs)
            input_token_ids = self.tokenizer.encode(full_prompt)
            input_ids_list.append(input_token_ids)

        # Prepare sampling parameters
        sampling_params = {
            "max_new_tokens": self.max_new_tokens,
            "temperature": 0.0
        }

        # Execute batch generation using token IDs directly
        try:
            outputs = self.model.generate(input_ids=input_ids_list, sampling_params=sampling_params)

            # Process results
            for i, (output, diverge_point) in enumerate(zip(outputs, diverge_points)):
                # Get generated token IDs and decode to text
                output_token_ids = output['output_ids']
                response = self.tokenizer.decode(output_token_ids, skip_special_tokens=True)

                # Extract score from response
                score = self._response_to_score(response, self.verify_mode)

                # Create comparison point
                comparison_point = ComparisonPoint(
                    data_id=diverge_point.data_id,
                    token_id=diverge_point.token_id,
                    pred_small_token=diverge_point.pred_small_token,
                    pred_small_text=diverge_point.pred_small_text,
                    small_diverge_text=diverge_point.small_diverge_text,
                    reference_diverge_text=diverge_point.reference_diverge_text,
                    similarity_score=score,
                    verify_response=response,
                    common_context=diverge_point.common_context
                )
                if hasattr(diverge_point, "pred_ref_token") and hasattr(diverge_point, "pred_ref_text"):
                    comparison_point.pred_ref_token = diverge_point.pred_ref_token
                    comparison_point.pred_ref_text = diverge_point.pred_ref_text

                comparison_points.append(comparison_point)

        except Exception as e:
            print(f"Error in batch token-based processing: {e}")
            # Create fallback comparison points with error for all diverge points
            for diverge_point in diverge_points:
                comparison_points.append(ComparisonPoint(
                    data_id=diverge_point.data_id,
                    token_id=diverge_point.token_id,
                    pred_small_token=diverge_point.pred_small_token,
                    pred_small_text=diverge_point.pred_small_text,
                    small_diverge_text=diverge_point.small_diverge_text,
                    reference_diverge_text=diverge_point.reference_diverge_text,
                    similarity_score=-1,
                    verify_response=f"Error: {str(e)}",
                    common_context=diverge_point.common_context
                ))

        return comparison_points

    def _response_to_score(self, response: str, verify_mode: str) -> int:
        """Convert the response to a score"""
        # Try the more specific pattern first (looking for "output" followed by digits)
        match = re.search(r'(?i)\boutput\b[^0-9]*?(\d+)', response)
        if match:
            score = int(match.group(1))
        else:
            # Fall back to simple digit extraction
            match = re.search(r'\d+', response)
            score = int(match.group()) if match else -1

        # For divergent mode, only accept 0 or 1
        if self.verify_mode == "divergent" and score not in [0, 1]:
            print(f"Warning: Unexpected score {score} in divergent mode. Setting to -1.")
            score = -1

        return score

    def shutdown(self):
        """Shut down the Engine instance to free resources"""
        try:
            self.model.shutdown()
            print(f"VerifyModel engine shut down successfully")
        except Exception as e:
            print(f"Error shutting down engine: {str(e)}")


def data_points_to_df(
    comparison_points: List[ComparisonPoint],
    mismatch_points: Dict[Tuple[int, int], MismatchPoint],
    comparison_model: str,
    is_verify: bool = True,
) -> pd.DataFrame:
    """Convert a list of ComparisonPoints to a pandas DataFrame, combining with MismatchPoint data
    
    Args:
        comparison_points: List of ComparisonPoints to convert
        mismatch_points: Dictionary of MismatchPoints by (data_id, token_id)
        comparison_model: Model to use for comparison ('reference' or 'real')
        is_verify: Whether verify model is being used. If False, don't include similarity score andverify response
        
    Returns:
        DataFrame containing comparison and mismatch data
    """
    # Convert each ComparisonPoint to a dict
    data = []
    for comparison_point in tqdm(comparison_points, desc="Converting comparison points to DataFrame", leave=False):
        # Get the corresponding mismatch point using data_id and token_id as keys
        mismatch_point = mismatch_points.get((comparison_point.data_id, comparison_point.token_id))

        if mismatch_point is None:
            # Skip if no matching mismatch point (this shouldn't happen with proper implementation)
            continue

        point_dict = {
            # Basic identifiers
            "data_id": comparison_point.data_id,
            "token_id": comparison_point.token_id,
            # Original tokens and predictions from MismatchPoint
            "real_token": mismatch_point.real_token,
            "real_text": mismatch_point.real_text,
            "pred_small_token": comparison_point.pred_small_token,
            "pred_small_text": comparison_point.pred_small_text,
            # Divergent continuations from ComparisonPoint
            "small_diverge_text": comparison_point.small_diverge_text,
            "reference_diverge_text": comparison_point.reference_diverge_text,
            "common_context": comparison_point.common_context,
        }
            
        # Only add verify results if is_verify is True
        if is_verify:
            point_dict["similarity_score"] = comparison_point.similarity_score
            point_dict["verify_response"] = comparison_point.verify_response
            
        data.append(point_dict)

    # Convert to DataFrame
    df = pd.DataFrame(data)

    # Define basic columns that are always included

    column_order = [
        # Identifiers
        "data_id",
        "token_id",
        # Original and predictions
        "real_token",
        "real_text",
        "pred_small_token",
        "pred_small_text",
         # Divergent continuations
        "small_diverge_text",
        "reference_diverge_text",
        "common_context",
    ]
    
    # Add verify columns if is_verify is True
    if is_verify:
        column_order.extend(["similarity_score", "verify_response"])

    # Only include columns that exist in the DataFrame
    available_columns = [col for col in column_order if col in df.columns]
    return df[available_columns]<|MERGE_RESOLUTION|>--- conflicted
+++ resolved
@@ -44,9 +44,6 @@
 class VerifyModel:
     """Model for judging the similarity between two text continuations"""
 
-<<<<<<< HEAD
-    def __init__(self, device="cuda", dtype=torch.bfloat16, model_name=None, verify_mode="divergent", max_new_tokens=128, mem_fraction_static=0.5, tp_size=2, base_gpu_id=0, apply_chat_template_kwargs=None):
-=======
     def __init__(
         self,
         model_name: str,
@@ -59,7 +56,6 @@
         base_gpu_id: int = 0,
         apply_chat_template_kwargs: Optional[Dict[str, Any]] = None,
     ):
->>>>>>> afd57f7e
         self.device = device
         self.model_name = model_name
         self.verify_mode = verify_mode
